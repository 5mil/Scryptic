--- conflicted
+++ resolved
@@ -1637,9 +1637,192 @@
         nLastKernels = 0;
         nLastCoinDays = 0;
 
-<<<<<<< HEAD
         nLastTime = GetTime();
-=======
+    }
+
+    int64 nInterval = GetTime() - nLastTime;
+    //if (nKernelsTried > 1000 && nInterval > 5)
+    if (nInterval > 10)
+    {
+        nKernelsRate = nLastKernelsRate = ( nKernelsTried - nLastKernels ) / (float) nInterval;
+        nCoinDaysRate = nLastCoinDaysRate = ( nCoinDaysTried - nLastCoinDays ) / (float) nInterval;
+
+        nLastKernels = nKernelsTried;
+        nLastCoinDays = nCoinDaysTried;
+        nLastTime = GetTime();
+    }
+    else
+    {
+        nKernelsRate = nLastKernelsRate;
+        nCoinDaysRate = nLastCoinDaysRate;
+    }
+}
+
+bool CWallet::MergeCoins(const int64& nAmount, const int64& nMinValue, const int64& nOutputValue, list<uint256>& listMerged)
+{
+    int64 nBalance = GetBalance();
+
+    if (nAmount > nBalance)
+        return false;
+
+    listMerged.clear();
+    int64 nValueIn = 0;
+    set<pair<const CWalletTx*,unsigned int> > setCoins;
+
+    // Simple coins selection - no randomization
+    if (!SelectCoinsSimple(nAmount, nMinValue, nOutputValue, GetTime(), 1, setCoins, nValueIn))
+        return false;
+
+    if (setCoins.empty())
+        return false;
+
+    CWalletTx wtxNew;
+    vector<const CWalletTx*> vwtxPrev;
+
+    // Reserve a new key pair from key pool
+    CReserveKey reservekey(this);
+    CPubKey vchPubKey = reservekey.GetReservedKey();
+
+    // Output script
+    CScript scriptOutput;
+    scriptOutput.SetDestination(vchPubKey.GetID());
+
+    // Insert output
+    wtxNew.vout.push_back(CTxOut(0, scriptOutput));
+
+    double dWeight = 0;
+    BOOST_FOREACH(PAIRTYPE(const CWalletTx*, unsigned int) pcoin, setCoins)
+    {
+        int64 nCredit = pcoin.first->vout[pcoin.second].nValue;
+
+        // Add current coin to inputs list and add its credit to transaction output
+        wtxNew.vin.push_back(CTxIn(pcoin.first->GetHash(), pcoin.second));
+        wtxNew.vout[0].nValue += nCredit;
+        vwtxPrev.push_back(pcoin.first);
+
+/*
+        // Replaced with estimation for performance purposes
+
+        for (unsigned int i = 0; i < wtxNew.vin.size(); i++) {
+            const CWalletTx *txin = vwtxPrev[i];
+
+            // Sign scripts to get actual transaction size for fee calculation
+            if (!SignSignature(*this, *txin, wtxNew, i))
+                return false;
+        }
+*/
+
+        // Assuming that average scriptsig size is 110 bytes
+        int64 nBytes = ::GetSerializeSize(*(CTransaction*)&wtxNew, SER_NETWORK, PROTOCOL_VERSION) + wtxNew.vin.size() * 110;
+        dWeight += (double)nCredit * pcoin.first->GetDepthInMainChain();
+
+        double dFinalPriority = dWeight /= nBytes;
+        bool fAllowFree = CTransaction::AllowFree(dFinalPriority);
+
+        // Get actual transaction fee according to its estimated size and priority
+        int64 nMinFee = wtxNew.GetMinFee(1, fAllowFree, GMF_SEND, nBytes);
+
+        // Prepare transaction for commit if sum is enough ot its size is too big
+        if (nBytes >= MAX_BLOCK_SIZE_GEN/6 || wtxNew.vout[0].nValue >= nOutputValue)
+        {
+            wtxNew.vout[0].nValue -= nMinFee; // Set actual fee
+
+            for (unsigned int i = 0; i < wtxNew.vin.size(); i++) {
+                const CWalletTx *txin = vwtxPrev[i];
+
+                // Sign all scripts
+                if (!SignSignature(*this, *txin, wtxNew, i))
+                    return false;
+            }
+
+            // Try to commit, return false on failure
+            if (!CommitTransaction(wtxNew, reservekey))
+                return false;
+
+            listMerged.push_back(wtxNew.GetHash()); // Add to hashes list
+
+            dWeight = 0;  // Reset all temporary values
+            vwtxPrev.clear();
+            wtxNew.SetNull();
+            wtxNew.vout.push_back(CTxOut(0, scriptOutput));
+        }
+    }
+
+    // Create transactions if there are some unhandled coins left
+    if (wtxNew.vout[0].nValue > 0) {
+        int64 nBytes = ::GetSerializeSize(*(CTransaction*)&wtxNew, SER_NETWORK, PROTOCOL_VERSION) + wtxNew.vin.size() * 110;
+
+        double dFinalPriority = dWeight /= nBytes;
+        bool fAllowFree = CTransaction::AllowFree(dFinalPriority);
+
+        // Get actual transaction fee according to its size and priority
+        int64 nMinFee = wtxNew.GetMinFee(1, fAllowFree, GMF_SEND, nBytes);
+
+        wtxNew.vout[0].nValue -= nMinFee; // Set actual fee
+
+        if (wtxNew.vout[0].nValue <= 0)
+            return false;
+
+        for (unsigned int i = 0; i < wtxNew.vin.size(); i++) {
+            const CWalletTx *txin = vwtxPrev[i];
+
+            // Sign all scripts again
+            if (!SignSignature(*this, *txin, wtxNew, i))
+                return false;
+        }
+
+        // Try to commit, return false on failure
+        if (!CommitTransaction(wtxNew, reservekey))
+            return false;
+
+        listMerged.push_back(wtxNew.GetHash()); // Add to hashes list
+    }
+
+    return true;
+}
+
+
+bool CWallet::CreateCoinStake(const CKeyStore& keystore, unsigned int nBits, int64 nSearchInterval, CTransaction& txNew, CKey& key)
+{
+    // The following combine threshold is important to security
+    // Should not be adjusted if you don't understand the consequences
+    int64 nCombineThreshold = GetProofOfWorkReward(GetLastBlockIndex(pindexBest, false)->nBits) / 3;
+
+    CBigNum bnTargetPerCoinDay;
+    bnTargetPerCoinDay.SetCompact(nBits);
+
+    txNew.vin.clear();
+    txNew.vout.clear();
+
+    // Mark coin stake transaction
+    CScript scriptEmpty;
+    scriptEmpty.clear();
+    txNew.vout.push_back(CTxOut(0, scriptEmpty));
+
+    // Choose coins to use
+    int64 nBalance = GetBalance();
+    int64 nReserveBalance = 0;
+
+    if (mapArgs.count("-reservebalance") && !ParseMoney(mapArgs["-reservebalance"], nReserveBalance))
+        return error("CreateCoinStake : invalid reserve balance amount");
+
+    if (nBalance <= nReserveBalance)
+        return false;
+
+    vector<const CWalletTx*> vwtxPrev;
+
+    CTxDB txdb("r");
+    {
+        LOCK2(cs_main, cs_wallet);
+        // Cache outputs unless best block or wallet transaction set changed
+        if (!fCoinsDataActual)
+        {
+            mapMeta.clear();
+            int64 nValueIn = 0;
+            CoinsSet setCoins;
+            if (!SelectCoinsSimple(nBalance - nReserveBalance, MIN_TX_FEE, MAX_MONEY, txNew.nTime, nCoinbaseMaturity * 10, setCoins, nValueIn))
+                return false;
+
             if (setCoins.empty())
                 return false;
 
@@ -1661,7 +1844,7 @@
                         continue;
 
                     // Add meta record
-                    // (txid, vout.n) => ((txindex, (tx, vout.n)), (block, modifier))
+                    // txid => ((txindex, (tx, vout.n)), (block, modifier))
                     mapMeta[make_pair(pcoin->first->GetHash(), pcoin->second)] = make_pair(make_pair(txindex, *pcoin), make_pair(block, nStakeModifier));
 
                     if (fDebug)
@@ -1670,231 +1853,7 @@
             }
 
             if (fDebug)
-                LogPrintf("Get stake weight: %d meta items loaded for %d coins\n", mapMeta.size(), setCoins.size());
-
-            fCoinsDataActual = true;
-        }
->>>>>>> 05414d6d
-    }
-
-    int64 nInterval = GetTime() - nLastTime;
-    //if (nKernelsTried > 1000 && nInterval > 5)
-    if (nInterval > 10)
-    {
-        nKernelsRate = nLastKernelsRate = ( nKernelsTried - nLastKernels ) / (float) nInterval;
-        nCoinDaysRate = nLastCoinDaysRate = ( nCoinDaysTried - nLastCoinDays ) / (float) nInterval;
-
-        nLastKernels = nKernelsTried;
-        nLastCoinDays = nCoinDaysTried;
-        nLastTime = GetTime();
-    }
-    else
-    {
-        nKernelsRate = nLastKernelsRate;
-        nCoinDaysRate = nLastCoinDaysRate;
-    }
-}
-
-bool CWallet::MergeCoins(const int64& nAmount, const int64& nMinValue, const int64& nOutputValue, list<uint256>& listMerged)
-{
-    int64 nBalance = GetBalance();
-
-    if (nAmount > nBalance)
-        return false;
-
-    listMerged.clear();
-    int64 nValueIn = 0;
-    set<pair<const CWalletTx*,unsigned int> > setCoins;
-
-    // Simple coins selection - no randomization
-    if (!SelectCoinsSimple(nAmount, nMinValue, nOutputValue, GetTime(), 1, setCoins, nValueIn))
-        return false;
-
-    if (setCoins.empty())
-        return false;
-
-    CWalletTx wtxNew;
-    vector<const CWalletTx*> vwtxPrev;
-
-    // Reserve a new key pair from key pool
-    CReserveKey reservekey(this);
-    CPubKey vchPubKey = reservekey.GetReservedKey();
-
-    // Output script
-    CScript scriptOutput;
-    scriptOutput.SetDestination(vchPubKey.GetID());
-
-    // Insert output
-    wtxNew.vout.push_back(CTxOut(0, scriptOutput));
-
-    double dWeight = 0;
-    BOOST_FOREACH(PAIRTYPE(const CWalletTx*, unsigned int) pcoin, setCoins)
-    {
-        int64 nCredit = pcoin.first->vout[pcoin.second].nValue;
-
-        // Add current coin to inputs list and add its credit to transaction output
-        wtxNew.vin.push_back(CTxIn(pcoin.first->GetHash(), pcoin.second));
-        wtxNew.vout[0].nValue += nCredit;
-        vwtxPrev.push_back(pcoin.first);
-
-/*
-        // Replaced with estimation for performance purposes
-
-        for (unsigned int i = 0; i < wtxNew.vin.size(); i++) {
-            const CWalletTx *txin = vwtxPrev[i];
-
-            // Sign scripts to get actual transaction size for fee calculation
-            if (!SignSignature(*this, *txin, wtxNew, i))
-                return false;
-        }
-*/
-
-        // Assuming that average scriptsig size is 110 bytes
-        int64 nBytes = ::GetSerializeSize(*(CTransaction*)&wtxNew, SER_NETWORK, PROTOCOL_VERSION) + wtxNew.vin.size() * 110;
-        dWeight += (double)nCredit * pcoin.first->GetDepthInMainChain();
-
-        double dFinalPriority = dWeight /= nBytes;
-        bool fAllowFree = CTransaction::AllowFree(dFinalPriority);
-
-        // Get actual transaction fee according to its estimated size and priority
-        int64 nMinFee = wtxNew.GetMinFee(1, fAllowFree, GMF_SEND, nBytes);
-
-        // Prepare transaction for commit if sum is enough ot its size is too big
-        if (nBytes >= MAX_BLOCK_SIZE_GEN/6 || wtxNew.vout[0].nValue >= nOutputValue)
-        {
-            wtxNew.vout[0].nValue -= nMinFee; // Set actual fee
-
-            for (unsigned int i = 0; i < wtxNew.vin.size(); i++) {
-                const CWalletTx *txin = vwtxPrev[i];
-
-                // Sign all scripts
-                if (!SignSignature(*this, *txin, wtxNew, i))
-                    return false;
-            }
-
-            // Try to commit, return false on failure
-            if (!CommitTransaction(wtxNew, reservekey))
-                return false;
-
-            listMerged.push_back(wtxNew.GetHash()); // Add to hashes list
-
-            dWeight = 0;  // Reset all temporary values
-            vwtxPrev.clear();
-            wtxNew.SetNull();
-            wtxNew.vout.push_back(CTxOut(0, scriptOutput));
-        }
-    }
-
-    // Create transactions if there are some unhandled coins left
-    if (wtxNew.vout[0].nValue > 0) {
-        int64 nBytes = ::GetSerializeSize(*(CTransaction*)&wtxNew, SER_NETWORK, PROTOCOL_VERSION) + wtxNew.vin.size() * 110;
-
-        double dFinalPriority = dWeight /= nBytes;
-        bool fAllowFree = CTransaction::AllowFree(dFinalPriority);
-
-        // Get actual transaction fee according to its size and priority
-        int64 nMinFee = wtxNew.GetMinFee(1, fAllowFree, GMF_SEND, nBytes);
-
-        wtxNew.vout[0].nValue -= nMinFee; // Set actual fee
-
-        if (wtxNew.vout[0].nValue <= 0)
-            return false;
-
-        for (unsigned int i = 0; i < wtxNew.vin.size(); i++) {
-            const CWalletTx *txin = vwtxPrev[i];
-
-            // Sign all scripts again
-            if (!SignSignature(*this, *txin, wtxNew, i))
-                return false;
-        }
-
-        // Try to commit, return false on failure
-        if (!CommitTransaction(wtxNew, reservekey))
-            return false;
-
-        listMerged.push_back(wtxNew.GetHash()); // Add to hashes list
-    }
-
-    return true;
-}
-
-
-bool CWallet::CreateCoinStake(const CKeyStore& keystore, unsigned int nBits, int64 nSearchInterval, CTransaction& txNew, CKey& key)
-{
-    // The following combine threshold is important to security
-    // Should not be adjusted if you don't understand the consequences
-    int64 nCombineThreshold = GetProofOfWorkReward(GetLastBlockIndex(pindexBest, false)->nBits) / 3;
-
-    CBigNum bnTargetPerCoinDay;
-    bnTargetPerCoinDay.SetCompact(nBits);
-
-    txNew.vin.clear();
-    txNew.vout.clear();
-
-    // Mark coin stake transaction
-    CScript scriptEmpty;
-    scriptEmpty.clear();
-    txNew.vout.push_back(CTxOut(0, scriptEmpty));
-
-    // Choose coins to use
-    int64 nBalance = GetBalance();
-    int64 nReserveBalance = 0;
-
-    if (mapArgs.count("-reservebalance") && !ParseMoney(mapArgs["-reservebalance"], nReserveBalance))
-        return error("CreateCoinStake : invalid reserve balance amount");
-
-    if (nBalance <= nReserveBalance)
-        return false;
-
-    vector<const CWalletTx*> vwtxPrev;
-
-    CTxDB txdb("r");
-    {
-        LOCK2(cs_main, cs_wallet);
-        // Cache outputs unless best block or wallet transaction set changed
-        if (!fCoinsDataActual)
-        {
-            mapMeta.clear();
-            int64 nValueIn = 0;
-            CoinsSet setCoins;
-            if (!SelectCoinsSimple(nBalance - nReserveBalance, MIN_TX_FEE, MAX_MONEY, txNew.nTime, nCoinbaseMaturity * 10, setCoins, nValueIn))
-                return false;
-
-            if (setCoins.empty())
-                return false;
-
-            {
-                CTxIndex txindex;
-                CBlock block;
-                for(CoinsSet::iterator pcoin = setCoins.begin(); pcoin != setCoins.end(); pcoin++)
-                {
-                    // Load transaction index item
-                    if (!txdb.ReadTxIndex(pcoin->first->GetHash(), txindex))
-                        continue;
-
-                    // Read block header
-                    if (!block.ReadFromDisk(txindex.pos.nFile, txindex.pos.nBlockPos, false))
-                        continue;
-
-                    uint64 nStakeModifier = 0;
-                    if (!GetKernelStakeModifier(block.GetHash(), nStakeModifier))
-                        continue;
-
-                    // Add meta record
-                    // txid => ((txindex, (tx, vout.n)), (block, modifier))
-                    mapMeta[make_pair(pcoin->first->GetHash(), pcoin->second)] = make_pair(make_pair(txindex, *pcoin), make_pair(block, nStakeModifier));
-
-                    if (fDebug)
-                        LogPrintf("Load coin: %s\n", pcoin->first->GetHash().GetHex().c_str());
-                }
-            }
-
-            if (fDebug)
-<<<<<<< HEAD
-                printf("Stake miner: %"PRIszu" meta items loaded for %"PRIszu" coins\n", mapMeta.size(), setCoins.size());
-=======
-                LogPrintf("Stake miner: %d meta items loaded for %d coins\n", mapMeta.size(), setCoins.size());
->>>>>>> 05414d6d
+                LogPrintf("Stake miner: %"PRIszu" meta items loaded for %"PRIszu" coins\n", mapMeta.size(), setCoins.size());
 
             fCoinsDataActual = true;
             nKernelsTried = 0;
